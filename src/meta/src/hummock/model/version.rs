// Copyright 2022 Singularity Data
//
// Licensed under the Apache License, Version 2.0 (the "License");
// you may not use this file except in compliance with the License.
// You may obtain a copy of the License at
//
// http://www.apache.org/licenses/LICENSE-2.0
//
// Unless required by applicable law or agreed to in writing, software
// distributed under the License is distributed on an "AS IS" BASIS,
// WITHOUT WARRANTIES OR CONDITIONS OF ANY KIND, either express or implied.
// See the License for the specific language governing permissions and
// limitations under the License.

use prost::Message;
<<<<<<< HEAD
use risingwave_pb::hummock::{HummockVersion, HummockVersionObjectRef, HummockVersionRefId};
=======
use risingwave_hummock_sdk::HummockVersionId;
use risingwave_pb::hummock::HummockVersion;
>>>>>>> d0f49a9f

use crate::model::MetadataModel;

/// Column family name for hummock version.
/// `cf(hummock_version)`: `HummockVersionId` -> `HummockVersion`
const HUMMOCK_VERSION_CF_NAME: &str = "cf/hummock_version";

/// `HummockVersion` tracks `SSTables` in given version.
impl MetadataModel for HummockVersion {
    type KeyType = HummockVersionId;
    type ProstType = HummockVersion;

    fn cf_name() -> String {
        String::from(HUMMOCK_VERSION_CF_NAME)
    }

    fn to_protobuf(&self) -> Self::ProstType {
        self.clone()
    }

    fn to_protobuf_encoded_vec(&self) -> Vec<u8> {
        self.encode_to_vec()
    }

    fn from_protobuf(prost: Self::ProstType) -> Self {
        prost
    }

    fn key(&self) -> risingwave_common::error::Result<Self::KeyType> {
        Ok(self.id)
    }
}

const HUMMOCK_VERSION_OBJECT_REF_CF_NAME: &str = "cf/hummock_version_object_ref";

/// `HummockVersion` tracks `SSTables` in given version.
impl MetadataModel for HummockVersionObjectRef {
    type KeyType = HummockVersionRefId;
    type ProstType = HummockVersionObjectRef;

    fn cf_name() -> String {
        String::from(HUMMOCK_VERSION_OBJECT_REF_CF_NAME)
    }

    fn to_protobuf(&self) -> Self::ProstType {
        self.clone()
    }

    fn to_protobuf_encoded_vec(&self) -> Vec<u8> {
        self.encode_to_vec()
    }

    fn from_protobuf(prost: Self::ProstType) -> Self {
        prost
    }

    fn key(&self) -> risingwave_common::error::Result<Self::KeyType> {
        Ok(HummockVersionRefId { id: self.id })
    }
}<|MERGE_RESOLUTION|>--- conflicted
+++ resolved
@@ -13,12 +13,8 @@
 // limitations under the License.
 
 use prost::Message;
-<<<<<<< HEAD
-use risingwave_pb::hummock::{HummockVersion, HummockVersionObjectRef, HummockVersionRefId};
-=======
 use risingwave_hummock_sdk::HummockVersionId;
-use risingwave_pb::hummock::HummockVersion;
->>>>>>> d0f49a9f
+use risingwave_pb::hummock::{HummockVersion, HummockVersionObjectRef};
 
 use crate::model::MetadataModel;
 
@@ -56,7 +52,7 @@
 
 /// `HummockVersion` tracks `SSTables` in given version.
 impl MetadataModel for HummockVersionObjectRef {
-    type KeyType = HummockVersionRefId;
+    type KeyType = HummockVersionId;
     type ProstType = HummockVersionObjectRef;
 
     fn cf_name() -> String {
@@ -76,6 +72,6 @@
     }
 
     fn key(&self) -> risingwave_common::error::Result<Self::KeyType> {
-        Ok(HummockVersionRefId { id: self.id })
+        Ok(self.id)
     }
 }