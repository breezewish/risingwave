// Copyright 2022 Singularity Data
//
// Licensed under the Apache License, Version 2.0 (the "License");
// you may not use this file except in compliance with the License.
// You may obtain a copy of the License at
//
// http://www.apache.org/licenses/LICENSE-2.0
//
// Unless required by applicable law or agreed to in writing, software
// distributed under the License is distributed on an "AS IS" BASIS,
// WITHOUT WARRANTIES OR CONDITIONS OF ANY KIND, either express or implied.
// See the License for the specific language governing permissions and
// limitations under the License.

pub mod shared_buffer_batch;
#[expect(dead_code)]
pub mod shared_buffer_uploader;

use std::collections::{BTreeMap, HashMap};
use std::mem::swap;
use std::ops::{Bound, RangeBounds};
use std::sync::Arc;

use itertools::Itertools;
use risingwave_hummock_sdk::key::user_key;
<<<<<<< HEAD
use risingwave_hummock_sdk::{is_remote_sst_id, HummockEpoch};
=======
use risingwave_hummock_sdk::{is_remote_sst_id, LocalSstableInfo};
>>>>>>> f1c32985
use risingwave_pb::hummock::{KeyRange, SstableInfo};
use tokio::sync::oneshot;
use tokio::task::JoinHandle;

use self::shared_buffer_batch::SharedBufferBatch;
use crate::hummock::iterator::{
    BoxedHummockIterator, OrderedMergeIteratorInner, ReadOptions, UnorderedMergeIteratorInner,
};
use crate::hummock::shared_buffer::shared_buffer_uploader::UploadTaskPayload;
use crate::hummock::state_store::HummockIteratorType;
use crate::hummock::utils::{filter_single_sst, range_overlap};
use crate::hummock::{HummockResult, SSTableIteratorType, SstableStore};
use crate::monitor::{StateStoreMetrics, StoreLocalStatistic};

#[derive(Debug, Clone, PartialEq)]
pub enum UncommittedData {
    Sst(LocalSstableInfo),
    Batch(SharedBufferBatch),
}

fn get_sst_key_range(info: &SstableInfo) -> &KeyRange {
    let key_range = info
        .key_range
        .as_ref()
        .expect("local sstable should have key range");
    assert!(
        !key_range.inf,
        "local sstable should not have infinite key range. Sstable info: {:?}",
        info,
    );
    key_range
}

impl UncommittedData {
    pub fn start_user_key(&self) -> &[u8] {
        match self {
            UncommittedData::Sst((_, info)) => {
                let key_range = get_sst_key_range(info);
                user_key(key_range.left.as_slice())
            }
            UncommittedData::Batch(batch) => batch.start_user_key(),
        }
    }

    pub fn end_user_key(&self) -> &[u8] {
        match self {
            UncommittedData::Sst((_, info)) => {
                let key_range = get_sst_key_range(info);
                user_key(key_range.right.as_slice())
            }
            UncommittedData::Batch(batch) => batch.end_user_key(),
        }
    }
}

pub(crate) type OrderIndex = usize;
/// `{ (end key, order_id) -> batch }`
pub(crate) type KeyIndexedUncommittedData = BTreeMap<(Vec<u8>, OrderIndex), UncommittedData>;
/// uncommitted data sorted by order index in descending order. Data in the same inner list share
/// the same order index, which means their keys don't overlap.
pub(crate) type OrderSortedUncommittedData = Vec<Vec<UncommittedData>>;

pub(crate) fn to_order_sorted(
    key_indexed_data: &KeyIndexedUncommittedData,
) -> OrderSortedUncommittedData {
    let mut order_indexed_data = BTreeMap::new();
    for ((_, order_id), data) in key_indexed_data {
        order_indexed_data
            .entry(*order_id)
            .or_insert_with(Vec::new)
            .push(data.clone());
    }
    // Take rev here to ensure order index sorted in descending order.
    order_indexed_data.into_values().rev().collect()
}

pub(crate) async fn build_ordered_merge_iter<T: HummockIteratorType>(
    uncommitted_data: &OrderSortedUncommittedData,
    sstable_store: Arc<SstableStore>,
    stats: Arc<StateStoreMetrics>,
    local_stats: &mut StoreLocalStatistic,
    read_options: Arc<ReadOptions>,
) -> HummockResult<BoxedHummockIterator<T::Direction>> {
    let mut ordered_iters = Vec::with_capacity(uncommitted_data.len());
    for data_list in uncommitted_data {
        let mut data_iters = Vec::new();
        for data in data_list {
            match data {
                UncommittedData::Batch(batch) => {
                    data_iters.push(Box::new(batch.clone().into_directed_iter::<T::Direction>())
                        as BoxedHummockIterator<T::Direction>);
                }
                UncommittedData::Sst((_, table_info)) => {
                    let table = sstable_store.sstable(table_info.id, local_stats).await?;
                    data_iters.push(Box::new(T::SstableIteratorType::create(
                        table,
                        sstable_store.clone(),
                        read_options.clone(),
                    )));
                }
            }
        }
        if data_iters.is_empty() {
            continue;
        } else if data_iters.len() == 1 {
            ordered_iters.push(data_iters.pop().unwrap());
        } else {
            ordered_iters.push(Box::new(UnorderedMergeIteratorInner::<T::Direction>::new(
                data_iters,
                stats.clone(),
            )) as BoxedHummockIterator<T::Direction>);
        }
    }
    Ok(Box::new(OrderedMergeIteratorInner::<T::Direction>::new(
        ordered_iters,
        stats.clone(),
    )))
}

#[derive(Default, Debug)]
pub struct SharedBuffer {
    uncommitted_data: KeyIndexedUncommittedData,
    replicate_batches: BTreeMap<Vec<u8>, SharedBufferBatch>,
    uploading_tasks: HashMap<OrderIndex, KeyIndexedUncommittedData>,
    upload_batches_size: usize,
    replicate_batches_size: usize,

    next_order_index: usize,
}

pub enum UploadTaskType {
    FlushWriteBatch,
    SyncEpoch,
}

#[derive(Debug)]
pub enum SharedBufferEvent {
    /// Write request to shared buffer. The first parameter is the batch size and the second is the
    /// request permission notifier. After the write request is granted and notified, the size is
    /// already tracked.
    WriteRequest(usize, oneshot::Sender<()>),

    /// Added batch to shared buffer. The parameter is the batch size.
    BatchAdded,

    /// A shared buffer batch is released. The parameter is the batch size.
    BufferRelease(usize),

    /// An upload task is finished
    UploadTaskFinish(usize),

    /// An epoch is going to be synced. Once the event is processed, there will be no more flush
    /// task on this epoch. Previous concurrent flush task join handle will be returned by the join
    /// handle sender.
    SyncEpoch(HummockEpoch, oneshot::Sender<Vec<JoinHandle<()>>>),

    /// An epoch has been synced.
    EpochSynced(HummockEpoch),
}

impl SharedBuffer {
    pub fn write_batch(&mut self, batch: SharedBufferBatch) {
        self.upload_batches_size += batch.size();
        let order_index = self.get_next_order_index();

        let insert_result = self.uncommitted_data.insert(
            (batch.end_user_key().to_vec(), order_index),
            UncommittedData::Batch(batch),
        );
        assert!(
            insert_result.is_none(),
            "duplicate end key and order index when inserting a write batch. \
            Order index: {}, previous data: {:?}",
            order_index,
            insert_result
        );
    }

    pub fn replicate_batch(&mut self, batch: SharedBufferBatch) {
        self.replicate_batches_size += batch.size();
        self.replicate_batches
            .insert(batch.end_user_key().to_vec(), batch);
    }

    /// Gets batches from shared buffer that overlap with the given key range.
    /// The return tuple is (replicated batches, uncommitted data).
    pub fn get_overlap_data<R, B>(
        &self,
        key_range: &R,
    ) -> (Vec<SharedBufferBatch>, OrderSortedUncommittedData)
    where
        R: RangeBounds<B>,
        B: AsRef<[u8]>,
    {
        let replicated_batches = self
            .replicate_batches
            .range((
                key_range.start_bound().map(|b| b.as_ref().to_vec()),
                std::ops::Bound::Unbounded,
            ))
            .filter(|(_, batch)| {
                range_overlap(key_range, batch.start_user_key(), batch.end_user_key())
            })
            .map(|(_, batches)| batches.clone())
            .collect_vec();

        let range = (
            match key_range.start_bound() {
                Bound::Included(key) => Bound::Included((key.as_ref().to_vec(), OrderIndex::MIN)),
                Bound::Excluded(key) => Bound::Excluded((key.as_ref().to_vec(), OrderIndex::MAX)),
                Bound::Unbounded => Bound::Unbounded,
            },
            std::ops::Bound::Unbounded,
        );

        let local_data_iter = self
            .uncommitted_data
            .range(range.clone())
            .chain(
                self.uploading_tasks
                    .values()
                    .flat_map(|payload| payload.range(range.clone())),
            )
            .filter(|(_, data)| match data {
                UncommittedData::Batch(batch) => {
                    range_overlap(key_range, batch.start_user_key(), batch.end_user_key())
                }
                UncommittedData::Sst((_, info)) => filter_single_sst(info, key_range),
            })
            .map(|((_, order_index), data)| (*order_index, data.clone()));

        let mut uncommitted_data = BTreeMap::new();
        for (order_index, data) in local_data_iter {
            uncommitted_data
                .entry(order_index)
                .or_insert_with(Vec::new)
                .push(data);
        }

        (
            replicated_batches,
            uncommitted_data.into_values().rev().collect(),
        )
    }

    pub fn clear_replicate_batch(&mut self) {
        self.replicate_batches.clear();
        self.replicate_batches_size = 0;
    }

    /// Create a new upload task
    ///
    /// Return: (order index, task payload, `task_write_batch_size`)
    pub fn new_upload_task(
        &mut self,
        task_type: UploadTaskType,
    ) -> Option<(OrderIndex, UploadTaskPayload, usize)> {
        let keyed_payload = match task_type {
            UploadTaskType::FlushWriteBatch => {
                // For flush write batch, currently we only flush the write batches. We first pick
                // the write batch with the smallest order index, and then start
                // from this order index, we iterate over all order indexes in
                // ascending order. We add the write batches to the task payload and
                // stop when we meet a sst.

                // Keep track of whether the data of an order index is non uploaded local batches.
                // The key is the order index. The value for sst and uploading tasks are `None`. For
                // write batches, their value is `Some((end_user_key, order index))`, which is the
                // key stored in `uncommitted_data`. We store the key in `uncommitted_data` so that
                // after we generate the upload task, we can remove the key from
                // `uncommitted_data`.
                let mut order_index_is_non_upload_batch = BTreeMap::new();
                for ((end_key, order_index), data) in &self.uncommitted_data {
                    if matches!(data, UncommittedData::Batch(_)) {
                        // Here we assume that for a write batch, no other uncommitted data will
                        // share the same order index with it, and therefore it's safe to insert
                        // into the map directly.
                        order_index_is_non_upload_batch
                            .insert(*order_index, Some((end_key, order_index)));
                    } else {
                        order_index_is_non_upload_batch.insert(*order_index, None);
                    }
                }
                for order_index in self.uploading_tasks.keys() {
                    order_index_is_non_upload_batch.insert(*order_index, None);
                }

                let mut payload_keys = Vec::new();
                // This will iterate over all order indexes in ascending order.
                for payload_keys_opt in order_index_is_non_upload_batch.values() {
                    match payload_keys_opt {
                        Some((end_key, order_index)) => {
                            payload_keys.push(((*end_key).clone(), **order_index));
                        }
                        None => {
                            if !payload_keys.is_empty() {
                                break;
                            }
                        }
                    }
                }

                let mut keyed_payload = KeyIndexedUncommittedData::new();
                for key in payload_keys {
                    let data = self.uncommitted_data.remove(&key).expect(
                        "the key to remote in the original non uploaded batches should exist",
                    );
                    keyed_payload.insert(key, data);
                }

                keyed_payload
            }
            UploadTaskType::SyncEpoch => {
                assert!(
                    self.uploading_tasks.is_empty(),
                    "when sync an epoch, there should not be any uploading task"
                );
                let mut keyed_payload = KeyIndexedUncommittedData::new();
                swap(&mut self.uncommitted_data, &mut keyed_payload);
                keyed_payload
            }
        };

        // The min order index in the task payload will be the order index of the payload.
        let min_order_index = keyed_payload
            .keys()
            .map(|(_, order_index)| order_index)
            .min()
            .cloned();

        if let Some(min_order_index) = min_order_index {
            let task_write_batch_size = keyed_payload
                .values()
                .map(|data| match data {
                    UncommittedData::Batch(batch) => batch.size(),
                    _ => 0,
                })
                .sum();
            let ret = Some((
                min_order_index,
                to_order_sorted(&keyed_payload),
                task_write_batch_size,
            ));
            self.uploading_tasks.insert(min_order_index, keyed_payload);
            ret
        } else {
            None
        }
    }

    pub fn fail_upload_task(&mut self, order_index: OrderIndex) {
        let payload = self
            .uploading_tasks
            .remove(&order_index)
            .unwrap_or_else(|| {
                panic!(
                    "the order index should exist {} when fail an upload task",
                    order_index
                )
            });
        self.uncommitted_data.extend(payload);
    }

    pub fn succeed_upload_task(
        &mut self,
        order_index: OrderIndex,
        new_sst: Vec<LocalSstableInfo>,
    ) -> Vec<LocalSstableInfo> {
        let payload = self
            .uploading_tasks
            .remove(&order_index)
            .unwrap_or_else(|| {
                panic!(
                    "the order index should exist {} when succeed an upload task",
                    order_index
                )
            });
        for sst in new_sst {
            let data = UncommittedData::Sst(sst);
            let insert_result = self
                .uncommitted_data
                .insert((data.end_user_key().to_vec(), order_index), data);
            assert!(
                insert_result.is_none(),
                "duplicate data end key and order index when inserting an SST. \
                Order index: {}. Previous data: {:?}",
                order_index,
                insert_result,
            );
        }
        let mut previous_sst = Vec::new();
        for data in payload.into_values() {
            match data {
                UncommittedData::Batch(batch) => {
                    self.upload_batches_size -= batch.size();
                }
                UncommittedData::Sst(sst) => {
                    previous_sst.push(sst);
                }
            }
        }
        // TODO: may want to delete the sst
        previous_sst
    }

    pub fn get_ssts_to_commit(&self) -> Vec<LocalSstableInfo> {
        assert!(
            self.uploading_tasks.is_empty(),
            "when committing sst there should not be uploading task"
        );
        let mut ret = Vec::new();
        for data in self.uncommitted_data.values() {
            match data {
                UncommittedData::Batch(_) => {
                    panic!("there should not be any batch when committing sst");
                }
                UncommittedData::Sst((compaction_group_id, sst)) => {
                    assert!(
                        is_remote_sst_id(sst.id),
                        "all sst should be remote when trying to get ssts to commit"
                    );
                    ret.push((*compaction_group_id, sst.clone()));
                }
            }
        }
        ret
    }

    pub fn size(&self) -> usize {
        self.upload_batches_size + self.replicate_batches_size
    }

    fn get_next_order_index(&mut self) -> OrderIndex {
        let ret = self.next_order_index;
        self.next_order_index += 1;
        ret
    }
}

#[cfg(test)]
mod tests {
    use std::cell::RefCell;
    use std::ops::DerefMut;
    use std::sync::Arc;

    use bytes::Bytes;
    use risingwave_hummock_sdk::compaction_group::StaticCompactionGroupId;
    use risingwave_hummock_sdk::key::{key_with_epoch, user_key};
    use tokio::sync::mpsc;

    use super::*;
    use crate::hummock::iterator::test_utils::iterator_test_value_of;
    use crate::hummock::shared_buffer::UploadTaskType::{FlushWriteBatch, SyncEpoch};
    use crate::hummock::test_utils::gen_dummy_sst_info;
    use crate::hummock::HummockValue;

    fn generate_and_write_batch(
        put_keys: &[Vec<u8>],
        delete_keys: &[Vec<u8>],
        epoch: u64,
        idx: &mut usize,
        shared_buffer: &mut SharedBuffer,
        is_replicate: bool,
    ) -> SharedBufferBatch {
        let mut shared_buffer_items = Vec::new();
        for key in put_keys {
            shared_buffer_items.push((
                Bytes::from(key_with_epoch(key.clone(), epoch)),
                HummockValue::put(iterator_test_value_of(*idx).into()),
            ));
            *idx += 1;
        }
        for key in delete_keys {
            shared_buffer_items.push((
                Bytes::from(key_with_epoch(key.clone(), epoch)),
                HummockValue::delete(),
            ));
        }
        shared_buffer_items.sort_by(|l, r| user_key(&l.0).cmp(&r.0));
        let batch = SharedBufferBatch::new(
            shared_buffer_items,
            epoch,
<<<<<<< HEAD
            Arc::new(mpsc::unbounded_channel().0),
=======
            Arc::new(AtomicUsize::new(0)),
            StaticCompactionGroupId::StateDefault.into(),
>>>>>>> f1c32985
        );
        if is_replicate {
            shared_buffer.replicate_batch(batch.clone());
        } else {
            shared_buffer.write_batch(batch.clone());
        }
        batch
    }

    #[tokio::test]
    async fn test_get_overlap_batches() {
        let mut shared_buffer = SharedBuffer::default();
        let mut keys = Vec::new();
        for i in 0..4 {
            keys.push(format!("key_test_{:05}", i).as_bytes().to_vec());
        }
        let large_key = format!("key_test_{:05}", 9).as_bytes().to_vec();
        let mut idx = 0;

        // Write two batches in epoch1
        let epoch1 = 1;

        // Write to upload buffer
        let shared_buffer_batch1 = generate_and_write_batch(
            &keys[0..3],
            &[],
            epoch1,
            &mut idx,
            &mut shared_buffer,
            false,
        );

        // Write to replicate buffer
        let shared_buffer_batch2 =
            generate_and_write_batch(&keys[0..3], &[], epoch1, &mut idx, &mut shared_buffer, true);

        // Get overlap batches and verify
        for key in &keys[0..3] {
            // Single key
            let (replicate_batches, overlap_data) =
                shared_buffer.get_overlap_data(&(key.clone()..=key.clone()));
            assert_eq!(overlap_data.len(), 1);
            assert_eq!(
                overlap_data[0],
                vec![UncommittedData::Batch(shared_buffer_batch1.clone())],
            );
            assert_eq!(replicate_batches.len(), 1);
            assert_eq!(replicate_batches[0], shared_buffer_batch2);

            // Forward key range
            let (replicate_batches, overlap_data) =
                shared_buffer.get_overlap_data(&(key.clone()..=keys[3].clone()));
            assert_eq!(overlap_data.len(), 1);
            assert_eq!(
                overlap_data[0],
                vec![UncommittedData::Batch(shared_buffer_batch1.clone())],
            );
            assert_eq!(replicate_batches.len(), 1);
            assert_eq!(replicate_batches[0], shared_buffer_batch2);
        }
        // Non-existent key
        let (replicate_batches, overlap_data) =
            shared_buffer.get_overlap_data(&(large_key.clone()..=large_key.clone()));
        assert!(replicate_batches.is_empty());
        assert!(overlap_data.is_empty());

        // Non-existent key range forward
        let (replicate_batches, overlap_data) =
            shared_buffer.get_overlap_data(&(keys[3].clone()..=large_key));
        assert!(replicate_batches.is_empty());
        assert!(overlap_data.is_empty());
    }

    #[tokio::test]
    async fn test_new_upload_task() {
        let shared_buffer = RefCell::new(SharedBuffer::default());
        let mut idx = 0;
        let mut generate_test_data = |key: &str| {
            generate_and_write_batch(
                &[key.as_bytes().to_vec()],
                &[],
                1,
                &mut idx,
                shared_buffer.borrow_mut().deref_mut(),
                false,
            )
        };

        let batch1 = generate_test_data("aa");
        let batch2 = generate_test_data("bb");

        let (order_index1, payload1, task_write_batch_size) = shared_buffer
            .borrow_mut()
            .new_upload_task(FlushWriteBatch)
            .unwrap();
        assert_eq!(order_index1, 0);
        assert_eq!(2, payload1.len());
        assert_eq!(payload1[0].len(), 1);
        assert_eq!(payload1[0], vec![UncommittedData::Batch(batch2.clone())]);
        assert_eq!(payload1[1].len(), 1);
        assert_eq!(payload1[1], vec![UncommittedData::Batch(batch1.clone())]);
        assert_eq!(batch1.size() + batch2.size(), task_write_batch_size);

        let batch3 = generate_test_data("cc");
        let batch4 = generate_test_data("dd");

        let (order_index2, payload2, task_write_batch_size) = shared_buffer
            .borrow_mut()
            .new_upload_task(FlushWriteBatch)
            .unwrap();
        assert_eq!(order_index2, 2);
        assert_eq!(2, payload2.len());
        assert_eq!(payload2[0].len(), 1);
        assert_eq!(payload2[0], vec![UncommittedData::Batch(batch4.clone())]);
        assert_eq!(payload2[1].len(), 1);
        assert_eq!(payload2[1], vec![UncommittedData::Batch(batch3.clone())]);
        assert_eq!(batch3.size() + batch4.size(), task_write_batch_size);

        shared_buffer.borrow_mut().fail_upload_task(order_index1);
        let (order_index1, payload1, task_write_batch_size) = shared_buffer
            .borrow_mut()
            .new_upload_task(FlushWriteBatch)
            .unwrap();
        assert_eq!(order_index1, 0);
        assert_eq!(2, payload1.len());
        assert_eq!(payload1[0].len(), 1);
        assert_eq!(payload1[0], vec![UncommittedData::Batch(batch2.clone())]);
        assert_eq!(payload1[1].len(), 1);
        assert_eq!(payload1[1], vec![UncommittedData::Batch(batch1.clone())]);
        assert_eq!(batch1.size() + batch2.size(), task_write_batch_size);

        let sst1 = gen_dummy_sst_info(1, vec![batch1, batch2]);
        shared_buffer.borrow_mut().succeed_upload_task(
            order_index1,
            vec![(StaticCompactionGroupId::StateDefault.into(), sst1.clone())],
        );

        shared_buffer.borrow_mut().fail_upload_task(order_index2);

        let (order_index3, payload3, task_write_batch_size) = shared_buffer
            .borrow_mut()
            .new_upload_task(SyncEpoch)
            .unwrap();

        assert_eq!(order_index3, 0);
        assert_eq!(3, payload3.len());
        assert_eq!(batch3.size() + batch4.size(), task_write_batch_size);
        assert_eq!(vec![UncommittedData::Batch(batch4)], payload3[0]);
        assert_eq!(vec![UncommittedData::Batch(batch3)], payload3[1]);
        assert_eq!(
            vec![UncommittedData::Sst((
                StaticCompactionGroupId::StateDefault.into(),
                sst1
            ))],
            payload3[2]
        );
    }
}<|MERGE_RESOLUTION|>--- conflicted
+++ resolved
@@ -23,11 +23,7 @@
 
 use itertools::Itertools;
 use risingwave_hummock_sdk::key::user_key;
-<<<<<<< HEAD
-use risingwave_hummock_sdk::{is_remote_sst_id, HummockEpoch};
-=======
-use risingwave_hummock_sdk::{is_remote_sst_id, LocalSstableInfo};
->>>>>>> f1c32985
+use risingwave_hummock_sdk::{is_remote_sst_id, HummockEpoch, LocalSstableInfo};
 use risingwave_pb::hummock::{KeyRange, SstableInfo};
 use tokio::sync::oneshot;
 use tokio::task::JoinHandle;
@@ -510,12 +506,8 @@
         let batch = SharedBufferBatch::new(
             shared_buffer_items,
             epoch,
-<<<<<<< HEAD
             Arc::new(mpsc::unbounded_channel().0),
-=======
-            Arc::new(AtomicUsize::new(0)),
             StaticCompactionGroupId::StateDefault.into(),
->>>>>>> f1c32985
         );
         if is_replicate {
             shared_buffer.replicate_batch(batch.clone());
