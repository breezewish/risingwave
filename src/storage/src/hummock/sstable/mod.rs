--- conflicted
+++ resolved
@@ -97,11 +97,7 @@
             }),
             file_size: self.meta.estimated_size as u64,
             vnode_bitmaps: vec![],
-<<<<<<< HEAD
-            unit_id: u64::MAX,
-=======
             unit_id: 0,
->>>>>>> 8286446c
         }
     }
 }
