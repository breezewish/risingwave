--- conflicted
+++ resolved
@@ -27,14 +27,9 @@
 use crate::hummock::test_utils::{count_iter, default_config_for_test};
 use crate::monitor::StateStoreMetrics;
 use crate::object::{InMemObjectStore, ObjectStoreImpl};
-<<<<<<< HEAD
-use crate::storage_value::StorageValue;
+use crate::storage_value::{StorageValue, VALUE_META_SIZE};
 use crate::store::GLOBAL_STORAGE_TABLE_ID;
-use crate::StateStoreIter;
-=======
-use crate::storage_value::{StorageValue, VALUE_META_SIZE};
 use crate::StateStore;
->>>>>>> 4f31c18e
 
 #[tokio::test]
 async fn test_basic() {
@@ -231,7 +226,10 @@
 
     // Make sure the batch is sorted.
     batch1.sort_by(|(k1, _), (k2, _)| k1.cmp(k2));
-    hummock_storage.ingest_batch(batch1, epoch).await.unwrap();
+    hummock_storage
+        .ingest_batch(batch1, epoch, GLOBAL_STORAGE_TABLE_ID)
+        .await
+        .unwrap();
 
     // check sync state store metrics
     // Note: epoch(8B) and ValueMeta(2B) will be appended to each kv pair
@@ -251,7 +249,10 @@
         (Bytes::from("eeee"), StorageValue::new_default_put("5555")),
     ];
     batch2.sort_by(|(k1, _), (k2, _)| k1.cmp(k2));
-    hummock_storage.ingest_batch(batch2, epoch).await.unwrap();
+    hummock_storage
+        .ingest_batch(batch2, epoch, GLOBAL_STORAGE_TABLE_ID)
+        .await
+        .unwrap();
 
     // shared buffer threshold size should have been reached and will trigger a flush
     // then ingest the batch
@@ -269,7 +270,10 @@
     // ingest more 8B then will trigger a sync behind the scene
     let mut batch3 = vec![(Bytes::from("eeee"), StorageValue::new_default_put("5555"))];
     batch3.sort_by(|(k1, _), (k2, _)| k1.cmp(k2));
-    hummock_storage.ingest_batch(batch3, epoch).await.unwrap();
+    hummock_storage
+        .ingest_batch(batch3, epoch, GLOBAL_STORAGE_TABLE_ID)
+        .await
+        .unwrap();
 
     // 16B in total with 8B epoch appended to the key
     assert_eq!(
@@ -281,8 +285,11 @@
             .load(Ordering::SeqCst)
     );
 
-    // triger a sync
-    hummock_storage.sync(Some(epoch)).await.unwrap();
+    // trigger a sync
+    hummock_storage
+        .sync(Some(epoch), Some(vec![GLOBAL_STORAGE_TABLE_ID]))
+        .await
+        .unwrap();
 
     assert_eq!(
         0,
