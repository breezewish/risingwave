--- conflicted
+++ resolved
@@ -266,33 +266,12 @@
     ) -> HummockResult<usize> {
         let sorted_items = Self::build_shared_buffer_item_batches(kv_pairs, epoch);
 
-<<<<<<< HEAD
+        // TODO #2065: use correct compaction group id
         let batch = SharedBufferBatch::new(
             sorted_items,
             epoch,
             self.buffer_tracker.buffer_event_sender.clone(),
-=======
-        let batch_size = SharedBufferBatch::measure_batch_size(&sorted_items);
-        while !self.buffer_tracker.can_write() {
-            // TODO: may apply high-low memory threshold here to avoid always await here.
-            if !self.flush_shared_buffer().await? {
-                // The flush has no effect. yield to avoid occupying the execution endlessly.
-                tokio::task::yield_now().await;
-            }
-        }
-
-        // TODO #2065: use correct compaction group id
-        let batch = SharedBufferBatch::new_with_size(
-            sorted_items,
-            epoch,
-            batch_size,
-            if is_remote_batch {
-                self.buffer_tracker.replicate_size.clone()
-            } else {
-                self.buffer_tracker.upload_size.clone()
-            },
             StaticCompactionGroupId::StateDefault.into(),
->>>>>>> f1c32985
         );
         let batch_size = batch.size();
         self.buffer_tracker.request_write(batch_size).await;
@@ -431,7 +410,7 @@
     ) -> HummockResult<()> {
         let task_result = self
             .shared_buffer_uploader
-            .flush(epoch, is_local, &task_payload)
+            .flush(epoch, is_local, task_payload)
             .await;
 
         let local_version_guard = self.local_version.read();
@@ -901,12 +880,8 @@
             let batch = SharedBufferBatch::new(
                 LocalVersionManager::build_shared_buffer_item_batches(kvs[i].clone(), epochs[i]),
                 epochs[i],
-<<<<<<< HEAD
                 Arc::new(mpsc::unbounded_channel().0),
-=======
-                buffer_tracker.clone(),
                 StaticCompactionGroupId::StateDefault.into(),
->>>>>>> f1c32985
             );
             assert_eq!(
                 local_version
