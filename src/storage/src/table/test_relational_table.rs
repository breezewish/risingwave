// Copyright 2022 Singularity Data
//
// Licensed under the Apache License, Version 2.0 (the "License");
// you may not use this file except in compliance with the License.
// You may obtain a copy of the License at
//
// http://www.apache.org/licenses/LICENSE-2.0
//
// Unless required by applicable law or agreed to in writing, software
// distributed under the License is distributed on an "AS IS" BASIS,
// WITHOUT WARRANTIES OR CONDITIONS OF ANY KIND, either express or implied.
// See the License for the specific language governing permissions and
// limitations under the License.

use risingwave_common::array::Row;
use risingwave_common::catalog::{ColumnDesc, ColumnId};
use risingwave_common::types::DataType;
use risingwave_common::util::sort_util::OrderType;

use crate::error::StorageResult;
use crate::memory::MemoryStateStore;
use crate::table::cell_based_table::CellBasedTable;
use crate::table::state_table::StateTable;
use crate::table::TableIter;
use crate::Keyspace;

/// There are three struct in relational layer, StateTable, MemTable and CellBasedTable.
/// `StateTable` provides read/write interfaces to the upper layer streaming operator.
/// `MemTable` is an in-memory buffer used to cache operator operations.
/// `CellBasedTable` provides the transform from the kv encoding (hummock) to cell_based row
/// encoding.

// test state table
#[tokio::test]
async fn test_state_table() -> StorageResult<()> {
    let state_store = MemoryStateStore::new();
    let keyspace = Keyspace::executor_root(state_store.clone(), 0x42);
    let column_descs = vec![
        ColumnDesc::unnamed(ColumnId::from(0), DataType::Int32),
        ColumnDesc::unnamed(ColumnId::from(1), DataType::Int32),
        ColumnDesc::unnamed(ColumnId::from(2), DataType::Int32),
    ];
    let order_types = vec![OrderType::Ascending];
    let mut state_table = StateTable::new(keyspace.clone(), column_descs, order_types, None);
    let mut epoch: u64 = 0;
    state_table
        .insert(
            Row(vec![Some(1_i32.into())]),
            Row(vec![
                Some(1_i32.into()),
                Some(11_i32.into()),
                Some(111_i32.into()),
            ]),
        )
        .unwrap();
    state_table
        .insert(
            Row(vec![Some(2_i32.into())]),
            Row(vec![
                Some(2_i32.into()),
                Some(22_i32.into()),
                Some(222_i32.into()),
            ]),
        )
        .unwrap();
    state_table
        .insert(
            Row(vec![Some(3_i32.into())]),
            Row(vec![
                Some(3_i32.into()),
                Some(33_i32.into()),
                Some(333_i32.into()),
            ]),
        )
        .unwrap();

    // test read visibility
    let row1 = state_table
        .get_row(&Row(vec![Some(1_i32.into())]), epoch)
        .await
        .unwrap();
    assert_eq!(
        row1,
        Some(Row(vec![
            Some(1_i32.into()),
            Some(11_i32.into()),
            Some(111_i32.into())
        ]))
    );

    let row2 = state_table
        .get_row(&Row(vec![Some(2_i32.into())]), epoch)
        .await
        .unwrap();
    assert_eq!(
        row2,
        Some(Row(vec![
            Some(2_i32.into()),
            Some(22_i32.into()),
            Some(222_i32.into())
        ]))
    );

    state_table
        .delete(
            Row(vec![Some(2_i32.into())]),
            Row(vec![
                Some(2_i32.into()),
                Some(22_i32.into()),
                Some(222_i32.into()),
            ]),
        )
        .unwrap();

    let row2_delete = state_table
        .get_row(&Row(vec![Some(2_i32.into())]), epoch)
        .await
        .unwrap();
    assert_eq!(row2_delete, None);

    state_table.commit(epoch).await.unwrap();

    let row2_delete_commit = state_table
        .get_row(&Row(vec![Some(2_i32.into())]), epoch)
        .await
        .unwrap();
    assert_eq!(row2_delete_commit, None);

    epoch += 1;
    state_table
        .delete(
            Row(vec![Some(3_i32.into())]),
            Row(vec![
                Some(3_i32.into()),
                Some(33_i32.into()),
                Some(333_i32.into()),
            ]),
        )
        .unwrap();

    state_table
        .insert(
            Row(vec![Some(4_i32.into())]),
            Row(vec![Some(4_i32.into()), None, None]),
        )
        .unwrap();
    state_table
        .insert(Row(vec![Some(5_i32.into())]), Row(vec![None, None, None]))
        .unwrap();

    let row4 = state_table
        .get_row(&Row(vec![Some(4_i32.into())]), epoch)
        .await
        .unwrap();
    assert_eq!(row4, Some(Row(vec![Some(4_i32.into()), None, None])));

    let row5 = state_table
        .get_row(&Row(vec![Some(5_i32.into())]), epoch)
        .await
        .unwrap();
    assert_eq!(row5, Some(Row(vec![None, None, None])));

    let non_exist_row = state_table
        .get_row(&Row(vec![Some(0_i32.into())]), epoch)
        .await
        .unwrap();
    assert_eq!(non_exist_row, None);

    state_table
        .delete(
            Row(vec![Some(4_i32.into())]),
            Row(vec![Some(4_i32.into()), None, None]),
        )
        .unwrap();

    state_table.commit(epoch).await.unwrap();

    let row3_delete = state_table
        .get_row(&Row(vec![Some(3_i32.into())]), epoch)
        .await
        .unwrap();
    assert_eq!(row3_delete, None);

    let row4_delete = state_table
        .get_row(&Row(vec![Some(4_i32.into())]), epoch)
        .await
        .unwrap();
    assert_eq!(row4_delete, None);

    Ok(())
}

#[tokio::test]
async fn test_state_table_update_insert() -> StorageResult<()> {
    let state_store = MemoryStateStore::new();
    let keyspace = Keyspace::executor_root(state_store.clone(), 0x42);
    let column_descs = vec![
        ColumnDesc::unnamed(ColumnId::from(0), DataType::Int32),
        ColumnDesc::unnamed(ColumnId::from(1), DataType::Int32),
        ColumnDesc::unnamed(ColumnId::from(2), DataType::Int32),
        ColumnDesc::unnamed(ColumnId::from(4), DataType::Int32),
    ];
    let order_types = vec![OrderType::Ascending];
    let mut state_table = StateTable::new(keyspace.clone(), column_descs, order_types, None);
    let mut epoch: u64 = 0;
    state_table
        .insert(
            Row(vec![Some(6_i32.into())]),
            Row(vec![
                Some(6_i32.into()),
                Some(66_i32.into()),
                Some(666_i32.into()),
                Some(6666_i32.into()),
            ]),
        )
        .unwrap();

    state_table
        .insert(
            Row(vec![Some(7_i32.into())]),
            Row(vec![Some(7_i32.into()), None, Some(777_i32.into()), None]),
        )
        .unwrap();
    state_table.commit(epoch).await.unwrap();

    epoch += 1;
    state_table
        .delete(
            Row(vec![Some(6_i32.into())]),
            Row(vec![
                Some(6_i32.into()),
                Some(66_i32.into()),
                Some(666_i32.into()),
                Some(6666_i32.into()),
            ]),
        )
        .unwrap();
    state_table
        .insert(
            Row(vec![Some(6_i32.into())]),
            Row(vec![
                Some(6666_i32.into()),
                None,
                None,
                Some(6666_i32.into()),
            ]),
        )
        .unwrap();

    state_table
        .delete(
            Row(vec![Some(7_i32.into())]),
            Row(vec![Some(7_i32.into()), None, Some(777_i32.into()), None]),
        )
        .unwrap();
    state_table
        .insert(
            Row(vec![Some(7_i32.into())]),
            Row(vec![None, Some(77_i32.into()), Some(7777_i32.into()), None]),
        )
        .unwrap();
    let row6 = state_table
        .get_row(&Row(vec![Some(6_i32.into())]), epoch)
        .await
        .unwrap();
    assert_eq!(
        row6,
        Some(Row(vec![
            Some(6666_i32.into()),
            None,
            None,
            Some(6666_i32.into())
        ]))
    );

    let row7 = state_table
        .get_row(&Row(vec![Some(7_i32.into())]), epoch)
        .await
        .unwrap();
    assert_eq!(
        row7,
        Some(Row(vec![
            None,
            Some(77_i32.into()),
            Some(7777_i32.into()),
            None
        ]))
    );

    state_table.commit(epoch).await.unwrap();

    let row6_commit = state_table
        .get_row(&Row(vec![Some(6_i32.into())]), epoch)
        .await
        .unwrap();
    assert_eq!(
        row6_commit,
        Some(Row(vec![
            Some(6666_i32.into()),
            None,
            None,
            Some(6666_i32.into())
        ]))
    );
    let row7_commit = state_table
        .get_row(&Row(vec![Some(7_i32.into())]), epoch)
        .await
        .unwrap();
    assert_eq!(
        row7_commit,
        Some(Row(vec![
            None,
            Some(77_i32.into()),
            Some(7777_i32.into()),
            None
        ]))
    );

    epoch += 1;

    state_table
        .insert(
            Row(vec![Some(1_i32.into())]),
            Row(vec![
                Some(1_i32.into()),
                Some(2_i32.into()),
                Some(3_i32.into()),
                Some(4_i32.into()),
            ]),
        )
        .unwrap();
    state_table.commit(epoch).await.unwrap();
    // one epoch: delete (1, 2, 3, 4), insert (5, 6, 7, None), delete(5, 6, 7, None)
    state_table
        .delete(
            Row(vec![Some(1_i32.into())]),
            Row(vec![
                Some(1_i32.into()),
                Some(2_i32.into()),
                Some(3_i32.into()),
                Some(4_i32.into()),
            ]),
        )
        .unwrap();
    state_table
        .insert(
            Row(vec![Some(1_i32.into())]),
            Row(vec![
                Some(5_i32.into()),
                Some(6_i32.into()),
                Some(7_i32.into()),
                None,
            ]),
        )
        .unwrap();
    state_table
        .delete(
            Row(vec![Some(1_i32.into())]),
            Row(vec![
                Some(5_i32.into()),
                Some(6_i32.into()),
                Some(7_i32.into()),
                None,
            ]),
        )
        .unwrap();

    let row1 = state_table
        .get_row(&Row(vec![Some(1_i32.into())]), epoch)
        .await
        .unwrap();
    assert_eq!(row1, None);
    state_table.commit(epoch).await.unwrap();

    let row1_commit = state_table
        .get_row(&Row(vec![Some(1_i32.into())]), epoch)
        .await
        .unwrap();
    assert_eq!(row1_commit, None);
    Ok(())
}

#[tokio::test]
async fn test_state_table_iter() {
    let state_store = MemoryStateStore::new();
    let order_types = vec![OrderType::Ascending, OrderType::Descending];
    let keyspace = Keyspace::executor_root(state_store, 0x42);
    let column_ids = vec![ColumnId::from(0), ColumnId::from(1), ColumnId::from(2)];
    let column_descs = vec![
        ColumnDesc::unnamed(column_ids[0], DataType::Int32),
        ColumnDesc::unnamed(column_ids[1], DataType::Int32),
        ColumnDesc::unnamed(column_ids[2], DataType::Int32),
    ];

    let mut state = StateTable::new(
        keyspace.clone(),
        column_descs.clone(),
        order_types.clone(),
        Some(vec![1]),
    );
    let epoch: u64 = 0;

    state
        .insert(
            Row(vec![Some(0_i32.into()), Some(00_i32.into())]),
            Row(vec![
                Some(0_i32.into()),
                Some(00_i32.into()),
                Some(000_i32.into()),
            ]),
        )
        .unwrap();
    state
        .insert(
            Row(vec![Some(1_i32.into()), Some(11_i32.into())]),
            Row(vec![
                Some(1_i32.into()),
                Some(11_i32.into()),
                Some(111_i32.into()),
            ]),
        )
        .unwrap();
    state
        .insert(
            Row(vec![Some(2_i32.into()), Some(22_i32.into())]),
            Row(vec![
                Some(2_i32.into()),
                Some(22_i32.into()),
                Some(222_i32.into()),
            ]),
        )
        .unwrap();
    state
        .delete(
            Row(vec![Some(2_i32.into()), Some(22_i32.into())]),
            Row(vec![
                Some(2_i32.into()),
                Some(22_i32.into()),
                Some(222_i32.into()),
            ]),
        )
        .unwrap();

<<<<<<< HEAD
    let mut iter = state.iter(epoch).await.unwrap();

    let res = iter.next().await.unwrap();
    assert!(res.is_some());
    assert_eq!(
        Row(vec![
            Some(0_i32.into()),
            Some(00_i32.into()),
            Some(000_i32.into())
        ]),
        res.unwrap()
    );

    let res = iter.next().await.unwrap();
    assert!(res.is_some());
    assert_eq!(
        Row(vec![
            Some(1_i32.into()),
            Some(11_i32.into()),
            Some(111_i32.into())
        ]),
        res.unwrap()
    );

    let res = iter.next().await.unwrap();

    assert!(res.is_none());

=======
>>>>>>> 41c66400
    state
        .insert(
            Row(vec![Some(3_i32.into()), Some(33_i32.into())]),
            Row(vec![
                Some(3333_i32.into()),
                Some(3333_i32.into()),
                Some(3333_i32.into()),
            ]),
        )
        .unwrap();

    state
        .insert(
            Row(vec![Some(6_i32.into()), Some(66_i32.into())]),
            Row(vec![
                Some(6_i32.into()),
                Some(66_i32.into()),
                Some(666_i32.into()),
            ]),
        )
        .unwrap();

    state
        .insert(
            Row(vec![Some(9_i32.into()), Some(99_i32.into())]),
            Row(vec![
                Some(9_i32.into()),
                Some(99_i32.into()),
                Some(999_i32.into()),
            ]),
        )
        .unwrap();

    let mut iter = state.iter(epoch).await.unwrap();

    let res = iter.next().await.unwrap();
    assert!(res.is_some());
    assert_eq!(
        Row(vec![
            Some(1_i32.into()),
            Some(11_i32.into()),
            Some(111_i32.into())
        ]),
        res.unwrap()
    );

    // will not get [2, 22, 222]
    let res = iter.next().await.unwrap();

    assert!(res.is_some());
    assert_eq!(
        Row(vec![
            Some(3333_i32.into()),
            Some(3333_i32.into()),
            Some(3333_i32.into())
        ]),
        res.unwrap()
    );

    let res = iter.next().await.unwrap();
    assert!(res.is_some());
    assert_eq!(
        Row(vec![
            Some(6_i32.into()),
            Some(66_i32.into()),
            Some(666_i32.into())
        ]),
        res.unwrap()
    );

    state.commit(epoch).await.unwrap();

    let epoch = u64::MAX;

    // write [3, 33, 333], [4, 44, 444], [5, 55, 555], [7, 77, 777], [8, 88, 888]into mem_table,
<<<<<<< HEAD
    // [0, 00, 000], [1, 11, 111], [3333, 3333, 3333], [6, 66, 666], [9, 99, 999] exists in
=======
    // [3333, 3333, 3333], [6, 66, 666], [9, 99, 999] exists in
>>>>>>> 41c66400
    // cell_based_table

    state
        .delete(
            Row(vec![Some(1_i32.into()), Some(11_i32.into())]),
            Row(vec![
                Some(1_i32.into()),
                Some(11_i32.into()),
                Some(111_i32.into()),
            ]),
        )
        .unwrap();
    state
        .insert(
            Row(vec![Some(3_i32.into()), Some(33_i32.into())]),
            Row(vec![
                Some(3_i32.into()),
                Some(33_i32.into()),
                Some(333_i32.into()),
            ]),
        )
        .unwrap();

    state
        .insert(
            Row(vec![Some(4_i32.into()), Some(44_i32.into())]),
            Row(vec![
                Some(4_i32.into()),
                Some(44_i32.into()),
                Some(444_i32.into()),
            ]),
        )
        .unwrap();

    state
        .insert(
            Row(vec![Some(5_i32.into()), Some(55_i32.into())]),
            Row(vec![
                Some(5_i32.into()),
                Some(55_i32.into()),
                Some(555_i32.into()),
            ]),
        )
        .unwrap();
    state
        .insert(
            Row(vec![Some(7_i32.into()), Some(77_i32.into())]),
            Row(vec![
                Some(7_i32.into()),
                Some(77_i32.into()),
                Some(777_i32.into()),
            ]),
        )
        .unwrap();

    state
        .insert(
            Row(vec![Some(8_i32.into()), Some(88_i32.into())]),
            Row(vec![
                Some(8_i32.into()),
                Some(88_i32.into()),
                Some(888_i32.into()),
            ]),
        )
        .unwrap();

    let mut iter = state.iter(epoch).await.unwrap();

    let res = iter.next().await.unwrap();
<<<<<<< HEAD
    assert!(res.is_some());
    // this row exists in cell_based_table
    assert_eq!(
        Row(vec![
            Some(0_i32.into()),
            Some(00_i32.into()),
            Some(000_i32.into())
        ]),
        res.unwrap()
    );

    let res = iter.next().await.unwrap();
=======
>>>>>>> 41c66400

    // this pk exist in both cell_based_table(shared_storage) and mem_table(buffer)
    assert_eq!(
        Row(vec![
            Some(3_i32.into()),
            Some(33_i32.into()),
            Some(333_i32.into())
        ]),
        res.unwrap()
    );

    // this row exists in mem_table
    let res = iter.next().await.unwrap();
    assert_eq!(
        Row(vec![
            Some(4_i32.into()),
            Some(44_i32.into()),
            Some(444_i32.into())
        ]),
        res.unwrap()
    );

    let res = iter.next().await.unwrap();

    // this row exists in mem_table
    assert_eq!(
        Row(vec![
            Some(5_i32.into()),
            Some(55_i32.into()),
            Some(555_i32.into())
        ]),
        res.unwrap()
    );
    let res = iter.next().await.unwrap();

    // this row exists in cell_based_table
    assert_eq!(
        Row(vec![
            Some(6_i32.into()),
            Some(66_i32.into()),
            Some(666_i32.into())
        ]),
        res.unwrap()
    );

    let res = iter.next().await.unwrap();
    // this row exists in mem_table
    assert_eq!(
        Row(vec![
            Some(7_i32.into()),
            Some(77_i32.into()),
            Some(777.into())
        ]),
        res.unwrap()
    );

    let res = iter.next().await.unwrap();

    // this row exists in mem_table
    assert_eq!(
        Row(vec![
            Some(8_i32.into()),
            Some(88_i32.into()),
            Some(888_i32.into())
        ]),
        res.unwrap()
    );

    let res = iter.next().await.unwrap();

    // this row exists in cell_based_table
    assert_eq!(
        Row(vec![
            Some(9_i32.into()),
            Some(99_i32.into()),
            Some(999_i32.into())
        ]),
        res.unwrap()
    );

    // there is no row in both cell_based_table and mem_table
    let res = iter.next().await.unwrap();
    assert!(res.is_none());
}

#[tokio::test]
async fn test_multi_state_table_iter() {
    let state_store = MemoryStateStore::new();
    // let pk_columns = vec![0, 1]; leave a message to indicate pk columns
    let order_types = vec![OrderType::Ascending, OrderType::Descending];

    let keyspace_1 = Keyspace::executor_root(state_store.clone(), 0x1111);
    let keyspace_2 = Keyspace::executor_root(state_store.clone(), 0x2222);
    let epoch: u64 = 0;

    let column_ids = vec![ColumnId::from(0), ColumnId::from(1), ColumnId::from(2)];
    let column_descs_1 = vec![
        ColumnDesc::unnamed(column_ids[0], DataType::Int32),
        ColumnDesc::unnamed(column_ids[1], DataType::Int32),
        ColumnDesc::unnamed(column_ids[2], DataType::Int32),
    ];
    let column_descs_2 = vec![
        ColumnDesc::unnamed(column_ids[0], DataType::Varchar),
        ColumnDesc::unnamed(column_ids[1], DataType::Varchar),
        ColumnDesc::unnamed(column_ids[2], DataType::Varchar),
    ];

    let mut state_1 = StateTable::new(
        keyspace_1.clone(),
        column_descs_1.clone(),
        order_types.clone(),
        None,
    );
    let mut state_2 = StateTable::new(
        keyspace_2.clone(),
        column_descs_2.clone(),
        order_types.clone(),
        None,
    );

    state_1
        .insert(
            Row(vec![Some(1_i32.into()), Some(11_i32.into())]),
            Row(vec![
                Some(1_i32.into()),
                Some(11_i32.into()),
                Some(111_i32.into()),
            ]),
        )
        .unwrap();
    state_1
        .insert(
            Row(vec![Some(2_i32.into()), Some(22_i32.into())]),
            Row(vec![
                Some(2_i32.into()),
                Some(22_i32.into()),
                Some(222_i32.into()),
            ]),
        )
        .unwrap();
    state_1
        .delete(
            Row(vec![Some(2_i32.into()), Some(22_i32.into())]),
            Row(vec![
                Some(2_i32.into()),
                Some(22_i32.into()),
                Some(222_i32.into()),
            ]),
        )
        .unwrap();

    state_2
        .insert(
            Row(vec![
                Some("1".to_string().into()),
                Some("11".to_string().into()),
            ]),
            Row(vec![
                Some("1".to_string().into()),
                Some("11".to_string().into()),
                Some("111".to_string().into()),
            ]),
        )
        .unwrap();
    state_2
        .insert(
            Row(vec![
                Some("2".to_string().into()),
                Some("22".to_string().into()),
            ]),
            Row(vec![
                Some("2".to_string().into()),
                Some("22".to_string().into()),
                Some("222".to_string().into()),
            ]),
        )
        .unwrap();
    state_2
        .delete(
            Row(vec![
                Some("2".to_string().into()),
                Some("22".to_string().into()),
            ]),
            Row(vec![
                Some("2".to_string().into()),
                Some("22".to_string().into()),
                Some("222".to_string().into()),
            ]),
        )
        .unwrap();

    let mut iter_1 = state_1.iter(epoch).await.unwrap();
    let mut iter_2 = state_2.iter(epoch).await.unwrap();

    let res_1_1 = iter_1.next().await.unwrap();
    assert!(res_1_1.is_some());
    assert_eq!(
        Row(vec![
            Some(1_i32.into()),
            Some(11_i32.into()),
            Some(111_i32.into()),
        ]),
        res_1_1.unwrap()
    );
    let res_1_2 = iter_1.next().await.unwrap();
    assert!(res_1_2.is_none());

    let res_2_1 = iter_2.next().await.unwrap();
    assert!(res_2_1.is_some());
    assert_eq!(
        Row(vec![
            Some("1".to_string().into()),
            Some("11".to_string().into()),
            Some("111".to_string().into())
        ]),
        res_2_1.unwrap()
    );
    let res_2_2 = iter_2.next().await.unwrap();
    assert!(res_2_2.is_none());

    state_1.commit(epoch).await.unwrap();
    state_2.commit(epoch).await.unwrap();
}

#[tokio::test]
async fn test_cell_based_get_row_by_scan() {
    let state_store = MemoryStateStore::new();
    let column_ids = vec![ColumnId::from(0), ColumnId::from(1), ColumnId::from(2)];
    let column_descs = vec![
        ColumnDesc::unnamed(column_ids[0], DataType::Int32),
        ColumnDesc::unnamed(column_ids[1], DataType::Int32),
        ColumnDesc::unnamed(column_ids[2], DataType::Int32),
    ];

    let order_types = vec![OrderType::Ascending, OrderType::Descending];
    let keyspace = Keyspace::executor_root(state_store, 0x42);
    let mut state = StateTable::new(
        keyspace.clone(),
        column_descs.clone(),
        order_types.clone(),
        None,
    );
    let table = CellBasedTable::new_for_test(keyspace.clone(), column_descs, order_types);
    let epoch: u64 = 0;

    state
        .insert(
            Row(vec![Some(1_i32.into()), Some(11_i32.into())]),
            Row(vec![Some(1_i32.into()), None, None]),
        )
        .unwrap();
    state
        .insert(
            Row(vec![Some(2_i32.into()), Some(22_i32.into())]),
            Row(vec![Some(2_i32.into()), None, Some(222_i32.into())]),
        )
        .unwrap();
    state
        .insert(
            Row(vec![Some(3_i32.into()), Some(33_i32.into())]),
            Row(vec![Some(3_i32.into()), None, None]),
        )
        .unwrap();

    state
        .delete(
            Row(vec![Some(2_i32.into()), Some(22_i32.into())]),
            Row(vec![Some(2_i32.into()), None, Some(222_i32.into())]),
        )
        .unwrap();
    state.commit(epoch).await.unwrap();

    let epoch = u64::MAX;

    let get_row1_res = table
        .get_row_by_scan(&Row(vec![Some(1_i32.into()), Some(11_i32.into())]), epoch)
        .await
        .unwrap();
    assert_eq!(
        get_row1_res,
        Some(Row(vec![Some(1_i32.into()), None, None,]))
    );

    let get_row2_res = table
        .get_row_by_scan(&Row(vec![Some(2_i32.into()), Some(22_i32.into())]), epoch)
        .await
        .unwrap();
    assert_eq!(get_row2_res, None);

    let get_row3_res = table
        .get_row_by_scan(&Row(vec![Some(3_i32.into()), Some(33_i32.into())]), epoch)
        .await
        .unwrap();
    assert_eq!(
        get_row3_res,
        Some(Row(vec![Some(3_i32.into()), None, None]))
    );

    let get_no_exist_res = table
        .get_row_by_scan(&Row(vec![Some(0_i32.into()), Some(00_i32.into())]), epoch)
        .await
        .unwrap();
    assert_eq!(get_no_exist_res, None);
}

// test cell_based table
#[tokio::test]
async fn test_cell_based_get_row_by_muti_get() {
    let state_store = MemoryStateStore::new();
    let column_ids = vec![ColumnId::from(0), ColumnId::from(1), ColumnId::from(2)];
    let column_descs = vec![
        ColumnDesc::unnamed(column_ids[0], DataType::Int32),
        ColumnDesc::unnamed(column_ids[1], DataType::Int32),
        ColumnDesc::unnamed(column_ids[2], DataType::Int32),
    ];

    let order_types = vec![OrderType::Ascending, OrderType::Descending];
    let keyspace = Keyspace::executor_root(state_store, 0x42);
    let mut state = StateTable::new(
        keyspace.clone(),
        column_descs.clone(),
        order_types.clone(),
        None,
    );
    let table = CellBasedTable::new_for_test(keyspace.clone(), column_descs, order_types);
    let epoch: u64 = 0;

    state
        .insert(
            Row(vec![Some(1_i32.into()), Some(11_i32.into())]),
            Row(vec![Some(1_i32.into()), None, None]),
        )
        .unwrap();
    state
        .insert(
            Row(vec![Some(2_i32.into()), Some(22_i32.into())]),
            Row(vec![Some(2_i32.into()), None, Some(222_i32.into())]),
        )
        .unwrap();
    state
        .insert(
            Row(vec![Some(3_i32.into()), Some(33_i32.into())]),
            Row(vec![Some(3_i32.into()), None, None]),
        )
        .unwrap();
    state
        .insert(
            Row(vec![Some(4_i32.into()), Some(44_i32.into())]),
            Row(vec![None, None, None]),
        )
        .unwrap();

    state
        .delete(
            Row(vec![Some(2_i32.into()), Some(22_i32.into())]),
            Row(vec![Some(2_i32.into()), None, Some(222_i32.into())]),
        )
        .unwrap();
    state.commit(epoch).await.unwrap();

    let epoch = u64::MAX;

    let get_row1_res = table
        .get_row(&Row(vec![Some(1_i32.into()), Some(11_i32.into())]), epoch)
        .await
        .unwrap();
    assert_eq!(
        get_row1_res,
        Some(Row(vec![Some(1_i32.into()), None, None,]))
    );

    let get_row2_res = table
        .get_row(&Row(vec![Some(2_i32.into()), Some(22_i32.into())]), epoch)
        .await
        .unwrap();
    assert_eq!(get_row2_res, None);

    let get_row3_res = table
        .get_row(&Row(vec![Some(3_i32.into()), Some(33_i32.into())]), epoch)
        .await
        .unwrap();
    assert_eq!(
        get_row3_res,
        Some(Row(vec![Some(3_i32.into()), None, None]))
    );

    let get_row4_res = table
        .get_row(&Row(vec![Some(4_i32.into()), Some(44_i32.into())]), epoch)
        .await
        .unwrap();
    assert_eq!(get_row4_res, Some(Row(vec![None, None, None])));

    let get_no_exist_res = table
        .get_row(&Row(vec![Some(0_i32.into()), Some(00_i32.into())]), epoch)
        .await
        .unwrap();
    assert_eq!(get_no_exist_res, None);
}

#[tokio::test]
async fn test_cell_based_get_row_for_string() {
    let state_store = MemoryStateStore::new();
    let order_types = vec![OrderType::Ascending, OrderType::Descending];
    let keyspace = Keyspace::executor_root(state_store, 0x42);
    let column_ids = vec![ColumnId::from(1), ColumnId::from(4), ColumnId::from(7)];
    let column_descs = vec![
        ColumnDesc::unnamed(column_ids[0], DataType::Varchar),
        ColumnDesc::unnamed(column_ids[1], DataType::Varchar),
        ColumnDesc::unnamed(column_ids[2], DataType::Varchar),
    ];
    let mut state = StateTable::new(
        keyspace.clone(),
        column_descs.clone(),
        order_types.clone(),
        None,
    );
    let table = CellBasedTable::new_for_test(keyspace.clone(), column_descs, order_types);
    let epoch: u64 = 0;

    state
        .insert(
            Row(vec![
                Some("1".to_string().into()),
                Some("11".to_string().into()),
            ]),
            Row(vec![
                Some("1".to_string().into()),
                Some("11".to_string().into()),
                Some("111".to_string().into()),
            ]),
        )
        .unwrap();
    state
        .insert(
            Row(vec![
                Some("4".to_string().into()),
                Some("44".to_string().into()),
            ]),
            Row(vec![
                Some("4".to_string().into()),
                Some("44".to_string().into()),
                Some("444".to_string().into()),
            ]),
        )
        .unwrap();
    state
        .delete(
            Row(vec![
                Some("4".to_string().into()),
                Some("44".to_string().into()),
            ]),
            Row(vec![
                Some("4".to_string().into()),
                Some("44".to_string().into()),
                Some("444".to_string().into()),
            ]),
        )
        .unwrap();
    state.commit(epoch).await.unwrap();

    let epoch = u64::MAX;
    let get_row1_res = table
        .get_row(
            &Row(vec![
                Some("1".to_string().into()),
                Some("11".to_string().into()),
            ]),
            epoch,
        )
        .await
        .unwrap();
    assert_eq!(
        get_row1_res,
        Some(Row(vec![
            Some("1".to_string().into()),
            Some("11".to_string().into()),
            Some("111".to_string().into()),
        ]))
    );

    let get_row2_res = table
        .get_row(
            &Row(vec![
                Some("4".to_string().into()),
                Some("44".to_string().into()),
            ]),
            epoch,
        )
        .await
        .unwrap();
    assert_eq!(get_row2_res, None);
}

#[tokio::test]
async fn test_shuffled_column_id_for_get_row() {
    let state_store = MemoryStateStore::new();
    let column_ids = vec![ColumnId::from(3), ColumnId::from(2), ColumnId::from(1)];
    let column_descs = vec![
        ColumnDesc::unnamed(column_ids[0], DataType::Int32),
        ColumnDesc::unnamed(column_ids[1], DataType::Int32),
        ColumnDesc::unnamed(column_ids[2], DataType::Int32),
    ];

    let order_types = vec![OrderType::Ascending, OrderType::Descending];
    let keyspace = Keyspace::executor_root(state_store, 0x42);
    let mut state = StateTable::new(
        keyspace.clone(),
        column_descs.clone(),
        order_types.clone(),
        None,
    );
    let table = CellBasedTable::new_for_test(keyspace.clone(), column_descs, order_types);
    let epoch: u64 = 0;

    state
        .insert(
            Row(vec![Some(1_i32.into()), Some(11_i32.into())]),
            Row(vec![Some(1_i32.into()), None, None]),
        )
        .unwrap();
    state
        .insert(
            Row(vec![Some(2_i32.into()), Some(22_i32.into())]),
            Row(vec![Some(2_i32.into()), None, Some(222_i32.into())]),
        )
        .unwrap();
    state
        .insert(
            Row(vec![Some(3_i32.into()), Some(33_i32.into())]),
            Row(vec![Some(3_i32.into()), None, None]),
        )
        .unwrap();
    state
        .insert(
            Row(vec![Some(4_i32.into()), Some(44_i32.into())]),
            Row(vec![None, None, None]),
        )
        .unwrap();

    state
        .delete(
            Row(vec![Some(2_i32.into()), Some(22_i32.into())]),
            Row(vec![Some(2_i32.into()), None, Some(222_i32.into())]),
        )
        .unwrap();
    state.commit(epoch).await.unwrap();

    let epoch = u64::MAX;

    let get_row1_res = table
        .get_row(&Row(vec![Some(1_i32.into()), Some(11_i32.into())]), epoch)
        .await
        .unwrap();
    assert_eq!(
        get_row1_res,
        Some(Row(vec![Some(1_i32.into()), None, None,]))
    );

    let get_row2_res = table
        .get_row(&Row(vec![Some(2_i32.into()), Some(22_i32.into())]), epoch)
        .await
        .unwrap();
    assert_eq!(get_row2_res, None);

    let get_row3_res = table
        .get_row(&Row(vec![Some(3_i32.into()), Some(33_i32.into())]), epoch)
        .await
        .unwrap();
    assert_eq!(
        get_row3_res,
        Some(Row(vec![Some(3_i32.into()), None, None]))
    );

    let get_row4_res = table
        .get_row(&Row(vec![Some(4_i32.into()), Some(44_i32.into())]), epoch)
        .await
        .unwrap();
    assert_eq!(get_row4_res, Some(Row(vec![None, None, None])));

    let get_no_exist_res = table
        .get_row(&Row(vec![Some(0_i32.into()), Some(00_i32.into())]), epoch)
        .await
        .unwrap();
    assert_eq!(get_no_exist_res, None);
}

#[tokio::test]
async fn test_cell_based_table_iter() {
    let state_store = MemoryStateStore::new();
    // let pk_columns = vec![0, 1]; leave a message to indicate pk columns
    let order_types = vec![OrderType::Ascending, OrderType::Descending];
    let keyspace = Keyspace::executor_root(state_store, 0x42);
    let column_ids = vec![ColumnId::from(0), ColumnId::from(1), ColumnId::from(2)];
    let column_descs = vec![
        ColumnDesc::unnamed(column_ids[0], DataType::Int32),
        ColumnDesc::unnamed(column_ids[1], DataType::Int32),
        ColumnDesc::unnamed(column_ids[2], DataType::Int32),
    ];

    let mut state = StateTable::new(
        keyspace.clone(),
        column_descs.clone(),
        order_types.clone(),
        None,
    );
    let table = CellBasedTable::new_for_test(keyspace.clone(), column_descs, order_types);
    let epoch: u64 = 0;

    state
        .insert(
            Row(vec![Some(1_i32.into()), Some(11_i32.into())]),
            Row(vec![
                Some(1_i32.into()),
                Some(11_i32.into()),
                Some(111_i32.into()),
            ]),
        )
        .unwrap();
    state
        .insert(
            Row(vec![Some(2_i32.into()), Some(22_i32.into())]),
            Row(vec![
                Some(2_i32.into()),
                Some(22_i32.into()),
                Some(222_i32.into()),
            ]),
        )
        .unwrap();
    state
        .delete(
            Row(vec![Some(2_i32.into()), Some(22_i32.into())]),
            Row(vec![
                Some(2_i32.into()),
                Some(22_i32.into()),
                Some(222_i32.into()),
            ]),
        )
        .unwrap();
    state.commit(epoch).await.unwrap();

    let epoch = u64::MAX;
    let mut iter = table.iter(epoch).await.unwrap();

    let res = iter.next().await.unwrap();
    assert!(res.is_some());
    assert_eq!(
        Row(vec![
            Some(1_i32.into()),
            Some(11_i32.into()),
            Some(111_i32.into())
        ]),
        res.unwrap()
    );

    let res = iter.next().await.unwrap();
    assert!(res.is_none());
}

#[tokio::test]
async fn test_multi_cell_based_table_iter() {
    let state_store = MemoryStateStore::new();
    // let pk_columns = vec![0, 1]; leave a message to indicate pk columns
    let order_types = vec![OrderType::Ascending, OrderType::Descending];

    let keyspace_1 = Keyspace::executor_root(state_store.clone(), 0x1111);
    let keyspace_2 = Keyspace::executor_root(state_store.clone(), 0x2222);
    let epoch: u64 = 0;

    let column_ids = vec![ColumnId::from(0), ColumnId::from(1), ColumnId::from(2)];
    let column_descs_1 = vec![
        ColumnDesc::unnamed(column_ids[0], DataType::Int32),
        ColumnDesc::unnamed(column_ids[1], DataType::Int32),
        ColumnDesc::unnamed(column_ids[2], DataType::Int32),
    ];
    let column_descs_2 = vec![
        ColumnDesc::unnamed(column_ids[0], DataType::Varchar),
        ColumnDesc::unnamed(column_ids[1], DataType::Varchar),
        ColumnDesc::unnamed(column_ids[2], DataType::Varchar),
    ];

    let mut state_1 = StateTable::new(
        keyspace_1.clone(),
        column_descs_1.clone(),
        order_types.clone(),
        None,
    );
    let mut state_2 = StateTable::new(
        keyspace_2.clone(),
        column_descs_2.clone(),
        order_types.clone(),
        None,
    );

    let table_1 =
        CellBasedTable::new_for_test(keyspace_1.clone(), column_descs_1, order_types.clone());
    let table_2 = CellBasedTable::new_for_test(keyspace_2.clone(), column_descs_2, order_types);

    state_1
        .insert(
            Row(vec![Some(1_i32.into()), Some(11_i32.into())]),
            Row(vec![
                Some(1_i32.into()),
                Some(11_i32.into()),
                Some(111_i32.into()),
            ]),
        )
        .unwrap();
    state_1
        .insert(
            Row(vec![Some(2_i32.into()), Some(22_i32.into())]),
            Row(vec![
                Some(2_i32.into()),
                Some(22_i32.into()),
                Some(222_i32.into()),
            ]),
        )
        .unwrap();
    state_1
        .delete(
            Row(vec![Some(2_i32.into()), Some(22_i32.into())]),
            Row(vec![
                Some(2_i32.into()),
                Some(22_i32.into()),
                Some(222_i32.into()),
            ]),
        )
        .unwrap();

    state_2
        .insert(
            Row(vec![
                Some("1".to_string().into()),
                Some("11".to_string().into()),
            ]),
            Row(vec![
                Some("1".to_string().into()),
                Some("11".to_string().into()),
                Some("111".to_string().into()),
            ]),
        )
        .unwrap();
    state_2
        .insert(
            Row(vec![
                Some("2".to_string().into()),
                Some("22".to_string().into()),
            ]),
            Row(vec![
                Some("2".to_string().into()),
                Some("22".to_string().into()),
                Some("222".to_string().into()),
            ]),
        )
        .unwrap();
    state_2
        .delete(
            Row(vec![
                Some("2".to_string().into()),
                Some("22".to_string().into()),
            ]),
            Row(vec![
                Some("2".to_string().into()),
                Some("22".to_string().into()),
                Some("222".to_string().into()),
            ]),
        )
        .unwrap();

    state_1.commit(epoch).await.unwrap();
    state_2.commit(epoch).await.unwrap();

    let mut iter_1 = table_1.iter(epoch).await.unwrap();
    let mut iter_2 = table_2.iter(epoch).await.unwrap();

    let res_1_1 = iter_1.next().await.unwrap();
    assert!(res_1_1.is_some());
    assert_eq!(
        Row(vec![
            Some(1_i32.into()),
            Some(11_i32.into()),
            Some(111_i32.into()),
        ]),
        res_1_1.unwrap()
    );
    let res_1_2 = iter_1.next().await.unwrap();
    assert!(res_1_2.is_none());

    let res_2_1 = iter_2.next().await.unwrap();
    assert!(res_2_1.is_some());
    assert_eq!(
        Row(vec![
            Some("1".to_string().into()),
            Some("11".to_string().into()),
            Some("111".to_string().into())
        ]),
        res_2_1.unwrap()
    );
    let res_2_2 = iter_2.next().await.unwrap();
    assert!(res_2_2.is_none());
}

#[tokio::test]
async fn test_cell_based_scan_empty_column_ids_cardinality() {
    let state_store = MemoryStateStore::new();
    let column_ids = vec![ColumnId::from(0), ColumnId::from(1), ColumnId::from(2)];
    let column_descs = vec![
        ColumnDesc::unnamed(column_ids[0], DataType::Int32),
        ColumnDesc::unnamed(column_ids[1], DataType::Int32),
        ColumnDesc::unnamed(column_ids[2], DataType::Int32),
    ];
    // let pk_columns = vec![0, 1]; leave a message to indicate pk columns
    let order_types = vec![OrderType::Ascending, OrderType::Descending];
    let keyspace = Keyspace::executor_root(state_store, 0x42);

    let mut state = StateTable::new(
        keyspace.clone(),
        column_descs.clone(),
        order_types.clone(),
        None,
    );
    let table = CellBasedTable::new_for_test(keyspace.clone(), column_descs, order_types);
    let epoch: u64 = 0;

    state
        .insert(
            Row(vec![Some(1_i32.into()), Some(11_i32.into())]),
            Row(vec![
                Some(1_i32.into()),
                Some(11_i32.into()),
                Some(111_i32.into()),
            ]),
        )
        .unwrap();
    state
        .insert(
            Row(vec![Some(2_i32.into()), Some(22_i32.into())]),
            Row(vec![
                Some(2_i32.into()),
                Some(22_i32.into()),
                Some(222_i32.into()),
            ]),
        )
        .unwrap();
    state.commit(epoch).await.unwrap();

    let chunk = {
        let mut iter = table.iter(u64::MAX).await.unwrap();
        iter.collect_data_chunk(&table, None)
            .await
            .unwrap()
            .unwrap()
    };
    assert_eq!(chunk.cardinality(), 2);
}<|MERGE_RESOLUTION|>--- conflicted
+++ resolved
@@ -402,16 +402,6 @@
 
     state
         .insert(
-            Row(vec![Some(0_i32.into()), Some(00_i32.into())]),
-            Row(vec![
-                Some(0_i32.into()),
-                Some(00_i32.into()),
-                Some(000_i32.into()),
-            ]),
-        )
-        .unwrap();
-    state
-        .insert(
             Row(vec![Some(1_i32.into()), Some(11_i32.into())]),
             Row(vec![
                 Some(1_i32.into()),
@@ -441,19 +431,40 @@
         )
         .unwrap();
 
-<<<<<<< HEAD
+    state
+        .insert(
+            Row(vec![Some(3_i32.into()), Some(33_i32.into())]),
+            Row(vec![
+                Some(3333_i32.into()),
+                Some(3333_i32.into()),
+                Some(3333_i32.into()),
+            ]),
+        )
+        .unwrap();
+
+    state
+        .insert(
+            Row(vec![Some(6_i32.into()), Some(66_i32.into())]),
+            Row(vec![
+                Some(6_i32.into()),
+                Some(66_i32.into()),
+                Some(666_i32.into()),
+            ]),
+        )
+        .unwrap();
+
+    state
+        .insert(
+            Row(vec![Some(9_i32.into()), Some(99_i32.into())]),
+            Row(vec![
+                Some(9_i32.into()),
+                Some(99_i32.into()),
+                Some(999_i32.into()),
+            ]),
+        )
+        .unwrap();
+
     let mut iter = state.iter(epoch).await.unwrap();
-
-    let res = iter.next().await.unwrap();
-    assert!(res.is_some());
-    assert_eq!(
-        Row(vec![
-            Some(0_i32.into()),
-            Some(00_i32.into()),
-            Some(000_i32.into())
-        ]),
-        res.unwrap()
-    );
 
     let res = iter.next().await.unwrap();
     assert!(res.is_some());
@@ -466,58 +477,6 @@
         res.unwrap()
     );
 
-    let res = iter.next().await.unwrap();
-
-    assert!(res.is_none());
-
-=======
->>>>>>> 41c66400
-    state
-        .insert(
-            Row(vec![Some(3_i32.into()), Some(33_i32.into())]),
-            Row(vec![
-                Some(3333_i32.into()),
-                Some(3333_i32.into()),
-                Some(3333_i32.into()),
-            ]),
-        )
-        .unwrap();
-
-    state
-        .insert(
-            Row(vec![Some(6_i32.into()), Some(66_i32.into())]),
-            Row(vec![
-                Some(6_i32.into()),
-                Some(66_i32.into()),
-                Some(666_i32.into()),
-            ]),
-        )
-        .unwrap();
-
-    state
-        .insert(
-            Row(vec![Some(9_i32.into()), Some(99_i32.into())]),
-            Row(vec![
-                Some(9_i32.into()),
-                Some(99_i32.into()),
-                Some(999_i32.into()),
-            ]),
-        )
-        .unwrap();
-
-    let mut iter = state.iter(epoch).await.unwrap();
-
-    let res = iter.next().await.unwrap();
-    assert!(res.is_some());
-    assert_eq!(
-        Row(vec![
-            Some(1_i32.into()),
-            Some(11_i32.into()),
-            Some(111_i32.into())
-        ]),
-        res.unwrap()
-    );
-
     // will not get [2, 22, 222]
     let res = iter.next().await.unwrap();
 
@@ -547,11 +506,7 @@
     let epoch = u64::MAX;
 
     // write [3, 33, 333], [4, 44, 444], [5, 55, 555], [7, 77, 777], [8, 88, 888]into mem_table,
-<<<<<<< HEAD
-    // [0, 00, 000], [1, 11, 111], [3333, 3333, 3333], [6, 66, 666], [9, 99, 999] exists in
-=======
     // [3333, 3333, 3333], [6, 66, 666], [9, 99, 999] exists in
->>>>>>> 41c66400
     // cell_based_table
 
     state
@@ -621,21 +576,6 @@
     let mut iter = state.iter(epoch).await.unwrap();
 
     let res = iter.next().await.unwrap();
-<<<<<<< HEAD
-    assert!(res.is_some());
-    // this row exists in cell_based_table
-    assert_eq!(
-        Row(vec![
-            Some(0_i32.into()),
-            Some(00_i32.into()),
-            Some(000_i32.into())
-        ]),
-        res.unwrap()
-    );
-
-    let res = iter.next().await.unwrap();
-=======
->>>>>>> 41c66400
 
     // this pk exist in both cell_based_table(shared_storage) and mem_table(buffer)
     assert_eq!(
