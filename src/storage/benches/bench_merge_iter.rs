--- conflicted
+++ resolved
@@ -40,16 +40,12 @@
                 HummockValue::put(Bytes::copy_from_slice("value".as_bytes())),
             ));
         }
-<<<<<<< HEAD
-        let batch = SharedBufferBatch::new(batch_data, 2333, Arc::new(mpsc::unbounded_channel().0));
-=======
         let batch = SharedBufferBatch::new(
             batch_data,
             2333,
-            buffer_tracker.clone(),
+            Arc::new(mpsc::unbounded_channel().0),
             StaticCompactionGroupId::StateDefault.into(),
         );
->>>>>>> f1c32985
         iterators.push(Box::new(batch.into_forward_iter()) as BoxedForwardHummockIterator);
     }
     iterators
