// Copyright 2022 Singularity Data
//
// Licensed under the Apache License, Version 2.0 (the "License");
// you may not use this file except in compliance with the License.
// You may obtain a copy of the License at
//
// http://www.apache.org/licenses/LICENSE-2.0
//
// Unless required by applicable law or agreed to in writing, software
// distributed under the License is distributed on an "AS IS" BASIS,
// WITHOUT WARRANTIES OR CONDITIONS OF ANY KIND, either express or implied.
// See the License for the specific language governing permissions and
// limitations under the License.
use std::ops::{Bound, RangeBounds};
use std::sync::Arc;

use futures::pin_mut;
use futures_async_stream::try_stream;
use itertools::Itertools;
use risingwave_common::array::{DataChunk, Row};
use risingwave_common::catalog::{ColumnDesc, OrderedColumnDesc, Schema, TableId};
use risingwave_common::error::{Result, RwError};
use risingwave_common::types::Datum;
use risingwave_common::util::ordered::OrderedRowSerializer;
use risingwave_common::util::sort_util::OrderType;
use risingwave_expr::expr::LiteralExpression;
use risingwave_pb::batch_plan::plan_node::NodeBody;
use risingwave_pb::batch_plan::{scan_range, ScanRange};
use risingwave_storage::table::cell_based_table::{BatchDedupPkIter, BatchIter, CellBasedTable};
use risingwave_storage::table::TableIter;
use risingwave_storage::{dispatch_state_store, Keyspace, StateStore, StateStoreImpl};

use crate::executor::monitor::BatchMetrics;
use crate::executor::{
    BoxedDataChunkStream, BoxedExecutor, BoxedExecutorBuilder, Executor, ExecutorBuilder,
};
use crate::task::BatchTaskContext;

/// Executor that scans data from row table
pub struct RowSeqScanExecutor<S: StateStore> {
    chunk_size: usize,
    schema: Schema,
    identity: String,
    stats: Arc<BatchMetrics>,
    scan_type: ScanType<S>,
}

pub enum ScanType<S: StateStore> {
    TableScan(BatchDedupPkIter<S>),
    RangeScan(BatchIter<S>),
    PointGet(Option<Row>),
}

impl<S: StateStore> RowSeqScanExecutor<S> {
    pub fn new(
        schema: Schema,
        scan_type: ScanType<S>,
        chunk_size: usize,
        identity: String,
        stats: Arc<BatchMetrics>,
    ) -> Self {
        Self {
            chunk_size,
            schema,
            identity,
            stats,
            scan_type,
        }
    }
}

pub struct RowSeqScanExecutorBuilder {}

impl RowSeqScanExecutorBuilder {
    // TODO: decide the chunk size for row seq scan
    pub const DEFAULT_CHUNK_SIZE: usize = 1024;
}

fn is_full_range<T>(bounds: &impl RangeBounds<T>) -> bool {
    matches!(bounds.start_bound(), Bound::Unbounded)
        && matches!(bounds.end_bound(), Bound::Unbounded)
}

fn get_scan_bound(scan_range: ScanRange) -> (Row, impl RangeBounds<Datum>) {
    let pk_prefix_value = Row(scan_range
        .eq_conds
        .iter()
        .map(|v| LiteralExpression::try_from(v).unwrap().literal())
        .collect_vec());
    if scan_range.lower_bound.is_none() && scan_range.upper_bound.is_none() {
        return (pk_prefix_value, (Bound::Unbounded, Bound::Unbounded));
    }

    let build_bound = |bound: &scan_range::Bound| -> Bound<Datum> {
        let datum = LiteralExpression::try_from(bound.value.as_ref().unwrap())
            .unwrap()
            .literal();
        if bound.inclusive {
            Bound::Included(datum)
        } else {
            Bound::Excluded(datum)
        }
    };

    let next_col_bounds: (Bound<Datum>, Bound<Datum>) = match (
        scan_range.lower_bound.as_ref(),
        scan_range.upper_bound.as_ref(),
    ) {
        (Some(lb), Some(ub)) => (build_bound(lb), build_bound(ub)),
        (None, Some(ub)) => (Bound::Unbounded, build_bound(ub)),
        (Some(lb), None) => (build_bound(lb), Bound::Unbounded),
        (None, None) => unreachable!(),
    };
    (pk_prefix_value, next_col_bounds)
}

#[async_trait::async_trait]
impl BoxedExecutorBuilder for RowSeqScanExecutorBuilder {
    async fn new_boxed_executor<C: BatchTaskContext>(
        source: &ExecutorBuilder<C>,
        inputs: Vec<BoxedExecutor>,
    ) -> Result<BoxedExecutor> {
        ensure!(
            inputs.is_empty(),
            "Row sequential scan should not have input executor!"
        );
        let seq_scan_node = try_match_expand!(
            source.plan_node().get_node_body().unwrap(),
            NodeBody::RowSeqScan
        )?;

        let table_id = TableId {
            table_id: seq_scan_node.table_desc.as_ref().unwrap().table_id,
        };
        let column_descs = seq_scan_node
            .column_descs
            .iter()
            .map(|column_desc| ColumnDesc::from(column_desc.clone()))
            .collect_vec();
        let pk_descs_proto = &seq_scan_node.table_desc.as_ref().unwrap().order_key;
        let pk_descs: Vec<OrderedColumnDesc> = pk_descs_proto.iter().map(|d| d.into()).collect();
        let order_types: Vec<OrderType> = pk_descs.iter().map(|desc| desc.order).collect();
        let ordered_row_serializer = OrderedRowSerializer::new(order_types);

        let scan_range = seq_scan_node.scan_range.as_ref().unwrap();
        let (pk_prefix_value, next_col_bounds) = get_scan_bound(scan_range.clone());

        dispatch_state_store!(source.context().try_get_state_store()?, state_store, {
            let keyspace = Keyspace::table_root(state_store.clone(), &table_id);
            let batch_stats = source.context().stats();
            let table = CellBasedTable::new(
                keyspace.clone(),
                column_descs,
                Some(ordered_row_serializer),
                None,
            );

            let vnode_ranges = source.vnode_ranges;
            vnode_ranges
                .starts
                .iter()
                .zip_eq(vnode_ranges.ends.iter())
                .map(|(start, end)| {
                    todo!("create vnode range iterators");
                })
                .collect_vec();

            let scan_type = if pk_prefix_value.size() == 0 && is_full_range(&next_col_bounds) {
                let iter = table.batch_dedup_pk_iter(source.epoch, &pk_descs).await?;
                ScanType::TableScan(iter)
            } else if pk_prefix_value.size() == pk_descs.len() {
                keyspace.state_store().wait_epoch(source.epoch).await?;
                let row = table.get_row(&pk_prefix_value, source.epoch).await?;
                ScanType::PointGet(row)
            } else {
                assert!(pk_prefix_value.size() < pk_descs.len());

                let iter = if is_full_range(&next_col_bounds) {
                    table
                        .batch_iter_with_pk_prefix(source.epoch, pk_prefix_value)
                        .await?
                } else {
                    table
                        .batch_iter_with_pk_bounds(source.epoch, pk_prefix_value, next_col_bounds)
                        .await?
                };
                ScanType::RangeScan(iter)
            };

            Ok(Box::new(RowSeqScanExecutor::new(
                table.schema().clone(),
                scan_type,
                RowSeqScanExecutorBuilder::DEFAULT_CHUNK_SIZE,
                source.plan_node().get_identity().clone(),
                batch_stats,
            )))
        })
    }
}

impl<S: StateStore> Executor for RowSeqScanExecutor<S> {
    fn schema(&self) -> &Schema {
        &self.schema
    }

    fn identity(&self) -> &str {
        &self.identity
    }

    fn execute(self: Box<Self>) -> BoxedDataChunkStream {
        self.do_execute()
    }
}

impl<S: StateStore> RowSeqScanExecutor<S> {
    #[try_stream(boxed, ok = DataChunk, error = RwError)]
    async fn do_execute(self: Box<Self>) {
<<<<<<< HEAD
        match self.scan_type {
            ScanType::TableScan(mut iter) => loop {
                let timer = self.stats.row_seq_scan_next_duration.start_timer();

                let chunk = iter
                    .collect_data_chunk(&self.schema, Some(self.chunk_size))
                    .await
                    .map_err(RwError::from)?;
                timer.observe_duration();

                if let Some(chunk) = chunk {
                    yield chunk
                } else {
                    break;
                }
            },
            ScanType::RangeScan(mut iter) => loop {
                // TODO: same as TableScan except iter type
                let timer = self.stats.row_seq_scan_next_duration.start_timer();

                let chunk = iter
                    .collect_data_chunk(&self.schema, Some(self.chunk_size))
                    .await
                    .map_err(RwError::from)?;
                timer.observe_duration();

                if let Some(chunk) = chunk {
                    yield chunk
                } else {
                    break;
                }
            },
            ScanType::PointGet(row) => {
                if let Some(row) = row {
                    yield DataChunk::from_rows(&[row], &self.schema.data_types())?;
=======
        if !self.should_ignore() {
            match self.scan_type {
                ScanType::TableScan(iter) => {
                    pin_mut!(iter);
                    loop {
                        let timer = self.stats.row_seq_scan_next_duration.start_timer();

                        let chunk = iter
                            .collect_data_chunk(&self.schema, Some(self.chunk_size))
                            .await
                            .map_err(RwError::from)?;
                        timer.observe_duration();

                        if let Some(chunk) = chunk {
                            yield chunk
                        } else {
                            break;
                        }
                    }
                }
                ScanType::RangeScan(iter) => {
                    pin_mut!(iter);
                    loop {
                        // TODO: same as TableScan except iter type
                        let timer = self.stats.row_seq_scan_next_duration.start_timer();

                        let chunk = iter
                            .collect_data_chunk(&self.schema, Some(self.chunk_size))
                            .await
                            .map_err(RwError::from)?;
                        timer.observe_duration();

                        if let Some(chunk) = chunk {
                            yield chunk
                        } else {
                            break;
                        }
                    }
                }
                ScanType::PointGet(row) => {
                    if let Some(row) = row {
                        yield DataChunk::from_rows(&[row], &self.schema.data_types())?;
                    }
>>>>>>> 722ff53f
                }
            }
        }
    }
}<|MERGE_RESOLUTION|>--- conflicted
+++ resolved
@@ -215,87 +215,47 @@
 impl<S: StateStore> RowSeqScanExecutor<S> {
     #[try_stream(boxed, ok = DataChunk, error = RwError)]
     async fn do_execute(self: Box<Self>) {
-<<<<<<< HEAD
         match self.scan_type {
-            ScanType::TableScan(mut iter) => loop {
-                let timer = self.stats.row_seq_scan_next_duration.start_timer();
-
-                let chunk = iter
-                    .collect_data_chunk(&self.schema, Some(self.chunk_size))
-                    .await
-                    .map_err(RwError::from)?;
-                timer.observe_duration();
-
-                if let Some(chunk) = chunk {
-                    yield chunk
-                } else {
-                    break;
+            ScanType::TableScan(iter) => {
+                pin_mut!(iter);
+                loop {
+                    let timer = self.stats.row_seq_scan_next_duration.start_timer();
+
+                    let chunk = iter
+                        .collect_data_chunk(&self.schema, Some(self.chunk_size))
+                        .await
+                        .map_err(RwError::from)?;
+                    timer.observe_duration();
+
+                    if let Some(chunk) = chunk {
+                        yield chunk
+                    } else {
+                        break;
+                    }
                 }
-            },
-            ScanType::RangeScan(mut iter) => loop {
-                // TODO: same as TableScan except iter type
-                let timer = self.stats.row_seq_scan_next_duration.start_timer();
-
-                let chunk = iter
-                    .collect_data_chunk(&self.schema, Some(self.chunk_size))
-                    .await
-                    .map_err(RwError::from)?;
-                timer.observe_duration();
-
-                if let Some(chunk) = chunk {
-                    yield chunk
-                } else {
-                    break;
+            }
+            ScanType::RangeScan(iter) => {
+                pin_mut!(iter);
+                loop {
+                    // TODO: same as TableScan except iter type
+                    let timer = self.stats.row_seq_scan_next_duration.start_timer();
+
+                    let chunk = iter
+                        .collect_data_chunk(&self.schema, Some(self.chunk_size))
+                        .await
+                        .map_err(RwError::from)?;
+                    timer.observe_duration();
+
+                    if let Some(chunk) = chunk {
+                        yield chunk
+                    } else {
+                        break;
+                    }
                 }
-            },
+            }
             ScanType::PointGet(row) => {
                 if let Some(row) = row {
                     yield DataChunk::from_rows(&[row], &self.schema.data_types())?;
-=======
-        if !self.should_ignore() {
-            match self.scan_type {
-                ScanType::TableScan(iter) => {
-                    pin_mut!(iter);
-                    loop {
-                        let timer = self.stats.row_seq_scan_next_duration.start_timer();
-
-                        let chunk = iter
-                            .collect_data_chunk(&self.schema, Some(self.chunk_size))
-                            .await
-                            .map_err(RwError::from)?;
-                        timer.observe_duration();
-
-                        if let Some(chunk) = chunk {
-                            yield chunk
-                        } else {
-                            break;
-                        }
-                    }
-                }
-                ScanType::RangeScan(iter) => {
-                    pin_mut!(iter);
-                    loop {
-                        // TODO: same as TableScan except iter type
-                        let timer = self.stats.row_seq_scan_next_duration.start_timer();
-
-                        let chunk = iter
-                            .collect_data_chunk(&self.schema, Some(self.chunk_size))
-                            .await
-                            .map_err(RwError::from)?;
-                        timer.observe_duration();
-
-                        if let Some(chunk) = chunk {
-                            yield chunk
-                        } else {
-                            break;
-                        }
-                    }
-                }
-                ScanType::PointGet(row) => {
-                    if let Some(row) = row {
-                        yield DataChunk::from_rows(&[row], &self.schema.data_types())?;
-                    }
->>>>>>> 722ff53f
                 }
             }
         }
